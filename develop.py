--- conflicted
+++ resolved
@@ -51,11 +51,7 @@
             static_bbox_endpoint=None, static_caption_endpoint=None,
             host=None,
             min_date=datetime(2010, 1, 1),
-<<<<<<< HEAD
-            max_date=datetime(2020, 1, 31),
-=======
             max_date=datetime(2029, 12, 31),
->>>>>>> ea63a7a1
             tz=timezone('US/Eastern'),
             min_person_screen_time=600,
             default_aggregate_by='month',
