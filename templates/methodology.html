--- conflicted
+++ resolved
@@ -76,27 +76,16 @@
 </p>
 
 <p>
-<<<<<<< HEAD
- <b>Validation:</b> We computed the classifier's agreement with a human annotator on a test set of 6,000 faces. 
+
+<b>Validation:</b> We computed the classifier's agreement with a human annotator on a test set of 6,000 faces. 
 Faces were sampled from the first ten years of the dataset (January 1, 2010 to December 31, 2019).
 We stratified samples by year and channel, selecting 200 faces at random from each of the 30 (year,channel) slices. 
-The human annotator judged 4,109 of the 6,000 test set faces (68.5%) as male-presenting individuals and 1,891 to be female presenting individuals (31.5%).
-</p>
-
-<p>
-The confusion matrix for our gender estimation model is given below.  Overall the model agrees with human annotations 97.2% of the time.  When a face is judged to be male-presenting by a human, the model agrees with the human 98.8% of the time.
-When a face is judged to be female-presenting, the model agrees with the human 93.8% of the time.  
-=======
- <b>Validation:</b> We computed the classifier's agreement with a human annotator on a test set of 6000 faces.
-  Faces were drawn from the first ten years of the dataset (January 1, 2010 to December 31, 2019).
-  We stratified samples by year and channel, selecting 200 faces at random from each of the 30 (year, channel) slices.
-  The human annotator judged 4109 of the 6000 test set faces (68.5%) to be male-presenting and 1891 to be female-presenting (31.5%).
+The human annotator judged 4,109 of the 6,000 test set faces (68.5%) as male-presenting individuals and 1,891 (31.5%) as female-presenting individuals.
 </p>
 
 <p>
 The confusion matrix for our gender estimation model is given below.  Overall the model agrees with human annotations 97.2% of the time.  When a face is judged to be male-presenting by a human, the model aggrees with the human 98.8% of the time.
 When a face is judged to be female-presenting, the model aggrees with the human 93.8% of the time.
->>>>>>> c1ca01e5
 </p>
 
 <p style="text-align: center"><img src="{{ url_for('static', filename='img/validation/gender_confusion_new.png') }}" height="350" /></p>
